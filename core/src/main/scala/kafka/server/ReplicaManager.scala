--- conflicted
+++ resolved
@@ -182,13 +182,8 @@
         partition.leaderReplicaIfLocal match {
           case Some(leaderReplica) => leaderReplica
           case None =>
-<<<<<<< HEAD
-            throw new LeaderNotAvailableException("Leader not local for topic %s partition %d on broker %d"
-                                                  .format(topic, partitionId, config.brokerId))
-=======
             throw new NotLeaderForPartitionException("Leader not local for topic %s partition %d on broker %d"
-                    .format(topic, partitionId, config.brokerId))
->>>>>>> 51421fcc
+                                                     .format(topic, partitionId, config.brokerId))
         }
     }
   }
